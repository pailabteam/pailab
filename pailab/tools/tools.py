import logging
import collections
from numpy import load
from deepdiff import DeepDiff
from pailab.ml_repo.repo import MLObjectType, MLRepo, NamingConventions
from pailab.ml_repo.repo_objects import RepoInfoKey, DataSet  # pylint: disable=E0401
from pailab.ml_repo.repo_store import RepoStore  # pylint: disable=E0401
import pailab.ml_repo.repo_store as repo_store
import pailab.ml_repo.repo_objects as repo_objects
logger = logging.getLogger(__name__)

#region collections and items

   
def get_test_summary(repo:MLRepo):
    """Return test summary for all labeled models and all latest models
    
    Args:
        repo (MLRepo): repo
    """
    pass

<<<<<<< HEAD
=======
class RepoObjectItem:

    def __init__(self, name, ml_repo, repo_obj = None):
        self._name = name
        self._repo = ml_repo
        if repo_obj is not None:
            self.obj = repo_obj
     
    def _set(self, path, items):
        if len(path) > 0:
            if len(path) == 1:
                setattr(self, path[0], items[0])
                return
            if hasattr(self, path[0]):
                getattr(self, path[0])._set(path[1:], items[1:])
            else:
                setattr(self, path[0], items[0])
                items[0]._set(path[1:], items[1:])

    def load(self, version=repo_store.LAST_VERSION, full_object=False,
            modifier_versions=None, containing_str=None):
            if containing_str is None or containing_str in self._name:
                self.obj = self._repo.get(self._name, version, full_object, modifier_versions, throw_error_not_exist = False)
                if self.obj == []:
                    pass
            for v in self.__dict__.values():
                if hasattr(v,'load'):
                    v.load(version, full_object, modifier_versions, containing_str)

    def modifications(self, commit=False, commit_message=''):
        result = {}
        if self._name is not None:
            try:
                obj_orig = self._repo.get(
                    self.obj.repo_info[RepoInfoKey.NAME], version=self.obj.repo_info[RepoInfoKey.VERSION])
                diff = DeepDiff(obj_orig, self.obj,
                                ignore_order=True)
            except AttributeError:
                return None
            if len(diff) == 0:
                return None
            else:
                if commit:
                    version = self._repo.add(
                        self.obj, message=commit_message)
                    self.obj = self._repo.get(self._name, version=version)
                result = {self._name: diff}
        for v in self.__dict__.values():
            if hasattr(v, 'modifications'):
                tmp = v.modifications(commit, commit_message)
                if tmp is not None:
                    result.update(tmp)
        return result

    def history(self, version = (repo_store.FIRST_VERSION,repo_store.LAST_VERSION), repo_info = [RepoInfoKey.AUTHOR, RepoInfoKey.COMMIT_DATE, RepoInfoKey.COMMIT_MESSAGE], obj_data = []):
        history = self._repo.get(self._name, version = version)
        if not isinstance(history, list):
            history = [history]
        result = {}
        for h in history:
            r = {}
            for r_info in repo_info:
                r[str(r_info)] = h.repo_info[r_info]
            for o_info in obj_data:
                r[o_info] = obj_data.__dict__[o_info]
            result[h.repo_info[RepoInfoKey.VERSION]] = r
        return result

    def __call__(self, containing_str=None):
        # if len(self.__dict__) == 1:
        if containing_str is not None:
            result = []
            if containing_str in self._name:
                result.append(self._name)
            for v in self.__dict__.values():
                if isinstance(v, RepoObjectItem):
                    d = v(containing_str)
                    if isinstance(d, str):
                        result.append(d)
                    else:
                        result.extend(d)
            return [x for x in result if containing_str in x]
        else:
            return self._name
        return result

class RawDataItem(RepoObjectItem):
    def __init__(self, name, ml_repo, repo_obj = None):
        super(RawDataItem,self).__init__(name, ml_repo, repo_obj)

    def append(self, x_data, y_data = None):
        """Append data to a RawData object

        It appends data to the given RawData object and updates all training and test DataSets which implicitely changed by this update.

        Args:
            name (string): name of RawData object
            x_data (numpy matrix): the x_data to append
            y_data (numpy matrix, optional): Defaults to None. The y_data to append
        
        Raises:
            Exception: If the data is not consistent to the RawData (e.g. different number of x-coordinates) it throws an exception.
        """
        logger.info('Start appending ' + str(x_data.shape[0]) + ' datapoints to RawData' + self._name)
        raw_data = self._repo.get(self._name)
        if len(raw_data.x_coord_names) != x_data.shape[1]:
            raise Exception('Number of columns of x_data of RawData object is not equal to number of columns of additional x_data.')
        if raw_data.y_coord_names is None and y_data is not None:
            raise Exception('RawData object does not contain y_data but y_data is given')
        if raw_data.y_coord_names is not None:
            if y_data is None:
                raise Exception('RawData object has y_data but no y_data is given')
            if y_data.shape[1] != len(raw_data.y_coord_names ):
                raise Exception('Number of columns of y_data of RawData object is not equal to number of columns of additional y_data.')
        numpy_dict = {'x_data' : x_data}
        if raw_data.y_coord_names is not None:
            numpy_dict['y_data'] =  y_data
        raw_data.n_data += x_data.shape[0]
        old_version = raw_data.repo_info[RepoInfoKey.VERSION]
        new_version = self._repo.add(raw_data)
        self._repo._numpy_repo.append(self._name, old_version, new_version, numpy_dict)
        # now find all datasets which are affected by the updated data
        changed_data_sets = []
        training_data = self._repo.get_training_data(full_object = False)
        if isinstance(training_data, DataSet):
            if training_data.raw_data == self._name and training_data.raw_data_version == repo_store.RepoStore.LAST_VERSION:
                if training_data.end_index is None or training_data.end_index < 0:
                    training_data.raw_data_version = new_version
                    changed_data_sets.append(training_data)
        test_data = self._repo.get_names(MLObjectType.TEST_DATA)
        for d in test_data:
            data = self._repo.get(d)
            if isinstance(data, DataSet):
                if data.raw_data == self._name and data.raw_data_version == repo_store.RepoStore.LAST_VERSION:
                    if data.end_index is None or data.end_index < 0:
                        data.raw_data_version = new_version
                        changed_data_sets.append(data)
        self._repo.add(changed_data_sets, 'RawData ' + self._name + ' updated, add DataSets depending om the updated RawData.')
        if hasattr(self, 'obj'):#update current object
            self.obj = self._repo.get(self._name, version=new_version)
        logger.info('Finished appending data to RawData' + self._name)

class RawDataCollection(RepoObjectItem):
    @staticmethod
    def __get_name_from_path(path):
        return path.split('/')[-1]

    def __init__(self, repo):
        super(RawDataCollection, self).__init__('raw_data', repo)
        names = repo.get_names(MLObjectType.RAW_DATA)
        for n in names:
            setattr(self, RawDataCollection.__get_name_from_path(n), RawDataItem(n, repo))
        self._repo = repo

    def add(self, name, data, input_variables = None, target_variables = None):
        """Add raw data to the repository

        Args:
            data_name (name of data): the name of the data added
            data (pandas datatable): the data as pandas datatable
            input_variables (list of strings): list of column names defining the input variables for the machine learning. If None, all variables are used as input. Defaults to None.
            target_variables (list of strings): list of column names defining the target variables for the machine learning. If None, no target data is added from the table.. Defaults to None.
        """
        path = 'raw_data/' + name

        if input_variables is None:
            input_variables = list(data)
            if not target_variables is None:
                [input_variables.remove(x) for x in target_variables]
        else:
            # check whether the input_variables are included in the data
            if not [item for item in input_variables if item in list(data)] == input_variables:
                raise Exception('RawData does not include at least one column included in input_variables')
      
        if target_variables is not None:
            # check if target variables are in list
            if not [item for item in target_variables if item in list(data)] == target_variables:
                raise Exception('RawData does not include at least one column included in target_variables')
            raw_data = repo_objects.RawData(data.loc[:, input_variables].values, input_variables, data.loc[:, target_variables].values, 
                target_variables, repo_info = {RepoInfoKey.NAME: path})
        else:
            raw_data = repo_objects.RawData(data.loc[:, input_variables].values, input_variables, repo_info = {RepoInfoKey.NAME: path})
        v = self._repo.add(raw_data, 'data ' + path + ' added to repository' , category = MLObjectType.RAW_DATA)
        obj = self._repo.get(path, version=v, full_object = False)
        setattr(self, name, RawDataItem(path, self._repo, obj))

    def add_from_numpy_file(self, name, filename_X, x_names, filename_Y=None, y_names = None):
        path = name
        X = load(filename_X)
        Y = None
        if filename_Y is not None:
            Y = load(filename_Y)
        raw_data =  repo_objects.RawData(X, x_names, Y, y_names, repo_info = {RepoInfoKey.NAME: path})
        v = self._repo.add(raw_data, 'data ' + path + ' added to repository' , category = MLObjectType.RAW_DATA)
        obj = self._repo.get(path, version=v, full_object = False)
        setattr(self, name, RawDataItem(path, self._repo, obj))

class TrainingDataCollection(RepoObjectItem):

    @staticmethod
    def __get_name_from_path(path):
        return path.split('/')[-1]
    
    def __init__(self, repo):
        super(TrainingDataCollection, self).__init__('training_data', repo)
        
        names = repo.get_names(MLObjectType.TRAINING_DATA)
        for n in names:
            setattr(self, TrainingDataCollection.__get_name_from_path(n), RepoObjectItem(n, repo))
        self._repo = repo

    def add(self, name, raw_data, start_index=0, 
        end_index=None, raw_data_version='last'):
        #path = 'training_data/' + name
        data_set = repo_objects.DataSet(raw_data, start_index, end_index, 
                raw_data_version, repo_info = {RepoInfoKey.NAME: name, RepoInfoKey.CATEGORY: MLObjectType.TRAINING_DATA})
        v = self._repo.add(data_set)
        tmp = self._repo.get(name, version=v)
        item = RepoObjectItem(name, self._repo, tmp)
        setattr(self, name, item)

class TestDataCollection(RepoObjectItem):
    @staticmethod
    def __get_name_from_path(path):
        return path.split('/')[-1]
    
    def __init__(self, repo):
        super(TestDataCollection, self).__init__('test_data', repo)
        names = repo.get_names(MLObjectType.TEST_DATA)
        for n in names:
            setattr(self, TestDataCollection.__get_name_from_path(n), RepoObjectItem(n,repo))
        self._repo = repo

    def add(self, name, raw_data, start_index=0, 
        end_index=None, raw_data_version='last'):
        data_set = repo_objects.DataSet(raw_data, start_index, end_index, 
                raw_data_version, repo_info = {RepoInfoKey.NAME: name, RepoInfoKey.CATEGORY: MLObjectType.TEST_DATA})
        v = self._repo.add(data_set)
        tmp = self._repo.get(name, version=v)
        item = RepoObjectItem(name, self._repo, tmp)
        setattr(self, name, item)

class MeasureItem(RepoObjectItem):
    def __init__(self, name, ml_repo, repo_obj = None):
        super(MeasureItem, self).__init__(name, ml_repo, repo_obj) 

class JobItem(RepoObjectItem):
    def __init__(self, name, ml_repo, repo_obj = None):
        super(JobItem, self).__init__(name, ml_repo, repo_obj) 

class MeasureCollection(RepoObjectItem):
    def __init__(self, name, ml_repo, model_name):
        super(MeasureCollection, self).__init__('measures', ml_repo)
        names = ml_repo.get_names(MLObjectType.MEASURE)
        for n in names:
            path = n.split('/')[2:]
            items = [None] * len(path)
            for i in range(len(items)-1):
                items[i] = RepoObjectItem(path[i], None)
            items[-1] = MeasureItem(n, ml_repo)
            self._set(path, items)
            #items[-2] = MeasuresOnDataItem

class TestCollection(RepoObjectItem):
    def __init__(self, name, ml_repo, model_name):
        super(TestCollection, self).__init__('tests', ml_repo)
        names = ml_repo.get_names(MLObjectType.TEST)
        for n in names:
            path = n.split('/')[2:]
            items = [None] * len(path)
            for i in range(len(items)-1):
                items[i] = RepoObjectItem(path[i], ml_repo)
            items[-1] = RepoObjectItem(n, ml_repo)
            self._set(path, items)

class JobCollection(RepoObjectItem):
    def __init__(self, name, ml_repo, model_name):
        super(JobCollection, self).__init__('jobs', ml_repo)
        names = ml_repo.get_names(MLObjectType.JOB)
        for n in names:
            if model_name in n:
                path = n.split('/')
                path = path[path.index('jobs')+1:]
                items = [None] * len(path)
                for i in range(len(items)-1):
                    items[i] = RepoObjectItem(path[i], None)
                items[-1] = JobItem(n, ml_repo)
                self._set(path, items)

class ModelItem(RepoObjectItem):
    def __init__(self, name, ml_repo, repo_obj = None):
        super(ModelItem,self).__init__(name, ml_repo, repo_obj)
        self.model = RepoObjectItem(name + '/model', ml_repo)
        self.eval = RepoObjectItem(name + '/eval', ml_repo)
        self.model_param = RepoObjectItem(name + '/model_param', ml_repo)
        self.tests = TestCollection(name + '/tests', ml_repo, name)
        self.measures = MeasureCollection(name+ '/measure', ml_repo, name)
        self.jobs = JobCollection(name+'/jobs', ml_repo, name)
        if ml_repo._object_exists(name+'/training_stat'):
            self.training_statistic = RepoObjectItem(name+'/training_stat', ml_repo)
        if ml_repo._object_exists(name+'/training_param'):
            self.training_param = RepoObjectItem(name + '/training_param', ml_repo)

        
        #self.param = RepoObjectItem(name)

    def set_label(self, label_name, version = repo_store.RepoStore.LAST_VERSION, message=''):
        self._repo.set_label(label_name, self._name+ '/model', version, message)


class LabelCollection(RepoObjectItem):
    def __init__(self, repo):
        super(LabelCollection,self).__init__(None, repo)
        names = repo.get_names(MLObjectType.LABEL)
        for n in names:
            #label = ml_repo.get()
            setattr(self, n, RepoObjectItem(n, repo))
        
class ModelCollection(RepoObjectItem):
    @staticmethod
    def __get_name_from_path(name):
        return name

    def __init__(self, repo):
        super(ModelCollection,self).__init__('models', repo)
        names = repo.get_names(MLObjectType.MODEL)
        for n in names:
            setattr(self, ModelCollection.__get_name_from_path(n), ModelItem(n,repo))
        self.labels = LabelCollection(repo)
        self._repo = repo

    def add(self, name):
        setattr(self, name, ModelItem(name,self._repo))
#endregion

>>>>>>> 07803628


# the followng imports are needed to hash parameters
import hashlib
import json
import functools

#region caching
class _CachedResults(repo_objects.RepoObject):
    """Object to store results of functions for caching reasons in the repo.
    
    """

    def __init__(self,repo_info, x):
        """Object to store results of functions for caching reasons in the repo.
        
        Args:
            repo_info (dict or RepoInfo object): repo info
            x (objects or tuple of objects): return values of a function to be cached
        """

        super(_CachedResults, self).__init__(repo_info)
        if isinstance(x,tuple):
            self._tuple = []
            for i in range(len(x)):
                self._add_object(x[i], i)
        else:
            if hasattr(x, 'repo_info'):
                self.repo_x = x
            else:
                self.x = x

    def _add_object(self, obj, counter):
        # repo objects are added separately to the repo
        if hasattr(obj, 'repo_info'):
            name = 'repo_obj_' + str(counter)
            setattr(self, name, '')
        else:
            name = 'obj_' + str(counter)
        setattr(self, name, obj)
        self._tuple.append(name)
        if isinstance(obj, np.ndarray):
            self.repo_info[RepoInfoKey.BIG_OBJECTS].append(name)
        
    def _add_to_repo(self, ml_repo):
        if hasattr(self, '_tuple'):
            for name in self._tuple:
                if name.startswith('repo'):
                    obj = getattr(self, name)
                    ml_repo.add(obj)
                    delattr(self, name)
                    setattr(self, name +'_version', obj.repo_info.version)
                    setattr(self, name + '_name', obj.repo_info.name)
        if hasattr(self,'repo_x'):
            ml_repo.add(self.repo_x)
            delattr('repo_x')
            setattr(self,'repo_x_name', self.repo_x.repo_info.name)
            setattr(self,'repo_x_version', self.repo_x.repo_info.version)
        ml_repo.add(self)
            
    def _fill_from_repo(self, ml_repo):
        if hasattr(self,'repo_x_name'):
            obj = ml_repo.get(self.repo_x_name, self.repo_x_version)
            setattr(self, 'repo_x', obj)
            
        if hasattr(self, '_tuple'):
            for name in self._tuple:
                if name.startswith('repo'):
                    obj = ml_repo.get(getattr(self, name + '_name'), getattr(self, name + '_version'))
                    setattr(self, name, obj)
            
    def _get(self):
        if hasattr(self,'_tuple'):
            tmp = [getattr(self, name) for name in self._tuple]
            return tuple(tmp)
        if hasattr(self,'repo_x'):
            return self.repo_x
        return self.x


def cache_f(f, ml_repo, *args, **kwargs):
    """Cache results of a function in the repo.

    Caches results of a function in the repo. Here, it uses a hashkey generated as MD5 sum from the function
    arguments that are not RepoObjects (serializing them as json). For RepoObjects it uses their version number to search if the function 
    has already been executed with the given parameters. It stores the results in the repo as a CachedResult object where RepoObjects 
    contained in the CachedResults are stored separately in the repo.
    
    Args:
        f (function): function to be cached
        ml_repo (MLRepo): repository used to store the results
    
    Returns:
        the results of function f
    """

    tmp = []
    modification_info = {}
    for arg in args:
        if hasattr(arg, 'repo_info'):
            modification_info[arg.repo_info.name] = arg.repo_info.version
        else:
            tmp.append(arg)
    param = {}
    param['args'] = tmp
    param['kwargs'] ={}
    for k,v in kwargs.items():
        if hasattr(v, 'repo_info'):
            modification_info[v.repo_info.name: v.repo_info.version]
        else:
            param['kwargs'][k] = v
            
    param_hash = hashlib.md5(json.dumps(param, sort_keys=True).encode('utf-8')).hexdigest()
    modification_info['param_hash'] = param_hash
    hash_result_name = f.__name__
    result = ml_repo.get(hash_result_name, version = None, modifier_versions=modification_info, full_object=True, throw_error_not_exist = False)
    if result == []:
        x = f(*args, **kwargs)
        hash_results =  _CachedResults({RepoInfoKey.NAME: hash_result_name, RepoInfoKey.MODIFICATION_INFO: modification_info, RepoInfoKey.CATEGORY: MLObjectType.CACHED_VALUE}, x)
        hash_results._add_to_repo(ml_repo)
        return x
    else:
        result._fill_from_repo(ml_repo)
        return result._get()
    
def ml_cache(f):
    @functools.wraps(f)
    def wrapper( ml_repo, *argv, **kwargs):
        return cache_f(f, ml_repo, *argv, **kwargs)
    return wrapper
#endregion
        
import numpy as np
from sklearn.linear_model import LinearRegression
from sklearn.tree import DecisionTreeRegressor
from sklearn.metrics import mean_squared_error
from sklearn.cluster import KMeans

class ModelAnalyzer:
    def __init__(self, ml_repo):
        self._ml_repo = ml_repo
        self._decision_tree = None
        self.result = {}

    @staticmethod        
    def _compute_local_model_coeffs(x_data, model_eval_function, model, y_coordinate,  n_samples, factor):
        rnd_shape = (n_samples,) + x_data.shape[1:]
        np.random.seed(42)
        rand_values = (2.0-2.0*factor)*np.random.random_sample(rnd_shape)+factor
        local_model_coeff = np.empty(x_data.shape)
        mse = np.empty((x_data.shape[0],))
        training_data_x = np.empty(rnd_shape)
        for i in range(x_data.shape[0]):
            for j in range(rand_values.shape[0]):
                training_data_x[j,:] = np.multiply(rand_values[j,:], x_data[i,:])
            training_data_y = model_eval_function.create()(model, training_data_x)[:,y_coordinate]
            reg = LinearRegression().fit(rand_values, training_data_y)
            prediction = reg.predict(rand_values)
            mse[i] = mean_squared_error(training_data_y, prediction)
            local_model_coeff[i,:] = reg.coef_

        return local_model_coeff, mse

    @staticmethod
    def _get_tree_figures(decision_tree, data, mse):
        #first extract tree leafs for statistics (statistics only on leafs)
        leaf_nodes = {}
        num_elements_per_node = [0]*decision_tree.tree_.node_count
        for i in range(len(decision_tree.tree_.children_left)):
            if decision_tree.tree_.children_left[i] == decision_tree.tree_.children_right[i]:
                leaf_nodes[i] = {'mse_max':-1.0, 'mse_min': 20000000000.0, 'mse_mean': 0.0}
        #depp = np.unique(decision_tree.tree_.apply(x.astype(np.float32)))
        tmp = decision_tree.apply(data)

        for i in range(len(tmp)):
            num_elements_per_node[tmp[i]] += 1
        for i in range(mse.shape[0]):
            leaf_nodes[tmp[i]]['mse_max'] = max(leaf_nodes[tmp[i]]['mse_max'], mse[i])
            leaf_nodes[tmp[i]]['mse_min'] = min(leaf_nodes[tmp[i]]['mse_min'], mse[i])
            leaf_nodes[tmp[i]]['mse_mean'] +=  mse[i]
        for k,v in leaf_nodes.items():
            v['num_data_points'] = num_elements_per_node[k]
            v['mse_mean'] /= float(num_elements_per_node[k])
            v['model_coefficients'] = decision_tree.tree_.value[k][:,0].tolist()
        return leaf_nodes, tmp

    
    @staticmethod
    def _create_result(name, model, data, param, result_data, big_data = None):
        result = repo_objects.Result(result_data, big_data)
        result.repo_info.name = name
        logger.debug('Create md5 hash for parameters.')
        param_hash = hashlib.md5(json.dumps(param, sort_keys=True).encode('utf-8')).hexdigest()
        logger.debug('Add md5 hash for parameters to modification_info of results.')
        result.repo_info.modification_info = {model.repo_info.name: model.repo_info.version, 
                    data.repo_info.name: data.repo_info.version, 'param_hash': param_hash}
        return result


    def analyze_local_model(self, model, data_str, n_samples, version = RepoStore.LAST_VERSION, data_version = RepoStore.LAST_VERSION, 
                    y_coordinate=None, start_index = 0, end_index= 100, full_object = True, factor=0.1, 
                    max_depth = 4):
        logger.info('Start analyzing local model.')
        if y_coordinate is None:
            y_coordinate = 0
        if isinstance(y_coordinate, str):
            raise NotImplementedError()
        param = {'max_depth': max_depth, 'factor': factor, 'n_samples': n_samples, 
            'y_coordinate': y_coordinate, 'start_index': start_index, 'end_index': end_index}
        param_hash = hashlib.md5(json.dumps(param, sort_keys=True).encode('utf-8')).hexdigest()

        # check if results of analysis are already stored in the repo
        model_ = self._ml_repo.get(model, version, full_object = False)
        data_ = self._ml_repo.get(data_str, data_version, full_object=False)
        result_name = 'analyzer_local_model_' + model_.repo_info.name + '_' + data_.repo_info.name
        result = self._ml_repo.get(result_name, None, 
                modifier_versions={model_.repo_info.name: model_.repo_info.version, data_.repo_info.name: data_.repo_info.version, 'param_hash': param_hash},
                throw_error_not_exist=False, full_object= full_object)
        if result != []:
            if isinstance(result,list):
                return result[0]
            else:
                return result

        model_definition_name = model.split('/')[0]
        model_name = model
        model = self._ml_repo.get(model, version, full_object = True)
        model_def_version = model.repo_info[RepoInfoKey.MODIFICATION_INFO][model_definition_name]
        model_definition = self._ml_repo.get(model_definition_name, model_def_version)
        data = self._ml_repo.get(data_str, data_version, full_object=True)
        eval_func = self._ml_repo.get(model_definition.eval_function, RepoStore.LAST_VERSION)
        
            
        data_ = data.x_data[start_index:end_index, :]
        local_model_coeff, mse = ModelAnalyzer._compute_local_model_coeffs(data_, eval_func, model, y_coordinate, n_samples, factor)
        self._decision_tree = DecisionTreeRegressor(max_depth=max_depth)
        self._decision_tree.fit(data_, local_model_coeff)
        
        self.result['node_statistics'], datapoint_to_leaf_node_idx = ModelAnalyzer._get_tree_figures(self._decision_tree, data_, mse)
        # store result in repo
        self.result['parameter'] = param
        self.result['data'] = data_str
        self.result['model'] = model_name
        self.result['x_coord_names'] = data.x_coord_names
        result = ModelAnalyzer._create_result(result_name, 
            model, data, param, self.result, {'local_model_coeff':local_model_coeff, 'data_to_leaf_index':datapoint_to_leaf_node_idx, 'mse': mse })
        self._ml_repo.add(result)
        return result

    @staticmethod
    def _compute_ice(x_data, model_eval_function, model, 
                        y_coordinate, x_coordinate,
                        x_values, scale = True):
        """Independent conditional expectation plot
        
        Args:
            x_data ([type]): [description]
            model_eval_function ([type]): [description]
            model ([type]): [description]
            direction ([type]): [description]
            y_coordinate ([type]): [description]
            x_coordinate ([type]): [description]
            x_values ([type]): [description]
            scale (bool, optional): Defaults to True. [description]
        
        Returns:
            [type]: [description]
        """

        # compute input for evaluation
        shape = (x_data.shape[0], len(x_values),) #x_data.shape[1:]
        _x_data = np.empty(shape= (len(x_values), ) +  x_data.shape[1:]) 
        result = np.empty(shape)
        eval_f = model_eval_function.create()
        for i in range(x_data.shape[0]):
            for j in range(len(x_values)):
                _x_data[j] = x_data[i]
                _x_data[j,x_coordinate] = x_values[j]
            y = eval_f(model, _x_data)[:,y_coordinate]
            if scale:
                denom = max(np.linalg.norm(y),1e-10)
                result[i] = y / denom
            else:
                result[i] = y
        return result
    
    def analyze_ice(self, model,  data, x_values, x_coordinate, version = RepoStore.LAST_VERSION, data_version = RepoStore.LAST_VERSION, 
                    y_coordinate=None, start_index = 0, end_index= 100, full_object = True, n_steps = 20, 
                    n_clusters=20, scale=True, random_state=42, percentile = 90):
        if y_coordinate is None:
            y_coordinate = 0
        if isinstance(y_coordinate, str):
            raise NotImplementedError()
        if isinstance(x_coordinate, str):
            raise NotImplementedError()
        
        param = {
            'y_coordinate': y_coordinate, 'start_index': start_index, 'end_index': end_index, 
            'n_steps': n_steps,
            'x_values': x_values,
            'x_coodrinate': x_coordinate,
            'n_clusters': n_clusters, 
            'scale' : scale, 'random_state': random_state,
            'percentile': percentile}
        param_hash = hashlib.md5(json.dumps(param, sort_keys=True).encode('utf-8')).hexdigest()
        
        # check if results of analysis are already stored in the repo
        model_ = self._ml_repo.get(model, version, full_object = False)
        data_ = self._ml_repo.get(data, data_version, full_object=False)
        result_name = 'analyzer_ice_' + model_.repo_info.name + '_' + data_.repo_info.name
        result = self._ml_repo.get(result_name, None, 
                modifier_versions={model_.repo_info.name: model_.repo_info.version, 
                                data_.repo_info.name: data_.repo_info.version, 
                                'param_hash': param_hash},
                throw_error_not_exist=False, full_object= full_object)
        if result != []:
            if isinstance(result,list):
                return result[0]
            else:
                return result

        model_definition_name = model.split('/')[0]
        model = self._ml_repo.get(model, version, full_object = True)
        model_def_version = model.repo_info[RepoInfoKey.MODIFICATION_INFO][model_definition_name]
        model_definition = self._ml_repo.get(model_definition_name, model_def_version)
        data = self._ml_repo.get(data, data_version, full_object=True)
        
        eval_func = self._ml_repo.get(model_definition.eval_function, RepoStore.LAST_VERSION)
                    
        data_ = data.x_data[start_index:end_index, :]
        
        x =  ModelAnalyzer._compute_ice(data_, eval_func, model,  y_coordinate, 
                                                x_coordinate=x_coordinate, x_values = x_values, scale = scale)
        big_obj = {}
        big_obj['ice'] = x
        big_obj['x_values'] = np.array(x_values)
        # now apply a clustering algorithm to search for good representations of all ice results
        k_means = KMeans(init='k-means++', n_clusters=n_clusters, n_init=10, random_state=42)
        labels =  k_means.fit_predict(x)
        big_obj['labels'] = labels
        big_obj['cluster_centers'] = k_means.cluster_centers_
        # now store for each data point the distance to the respectiv cluster center
        tmp = k_means.transform(x)
        distance_to_center = np.empty((x.shape[0],))

        for i in range(x.shape[0]):
            distance_to_center[i] = tmp[i,labels[i]]
        big_obj['distance_to_center'] = distance_to_center
        #perc = np.percentile(distance_to_center, percentile)
        #percentile_ice = np.extract(distance_to_center > perc, )
        #for i in range(distance_to_center.shape[0]):
        #    if distance_to_center[i] > perc:
        #        percentile_ice.append(distance_to_center[i])
        #big_obj['percentiles'] = percentile_ice
        result = ModelAnalyzer._create_result(result_name, model, data, param, {'param': param, 'data': data.repo_info.name, 'model': model.repo_info.name}, big_obj)
        self._ml_repo.add(result)
        return result

    
<|MERGE_RESOLUTION|>--- conflicted
+++ resolved
@@ -1,6 +1,6 @@
 import logging
 import collections
-from numpy import load
+import numpy as np
 from deepdiff import DeepDiff
 from pailab.ml_repo.repo import MLObjectType, MLRepo, NamingConventions
 from pailab.ml_repo.repo_objects import RepoInfoKey, DataSet  # pylint: disable=E0401
@@ -20,344 +20,6 @@
     """
     pass
 
-<<<<<<< HEAD
-=======
-class RepoObjectItem:
-
-    def __init__(self, name, ml_repo, repo_obj = None):
-        self._name = name
-        self._repo = ml_repo
-        if repo_obj is not None:
-            self.obj = repo_obj
-     
-    def _set(self, path, items):
-        if len(path) > 0:
-            if len(path) == 1:
-                setattr(self, path[0], items[0])
-                return
-            if hasattr(self, path[0]):
-                getattr(self, path[0])._set(path[1:], items[1:])
-            else:
-                setattr(self, path[0], items[0])
-                items[0]._set(path[1:], items[1:])
-
-    def load(self, version=repo_store.LAST_VERSION, full_object=False,
-            modifier_versions=None, containing_str=None):
-            if containing_str is None or containing_str in self._name:
-                self.obj = self._repo.get(self._name, version, full_object, modifier_versions, throw_error_not_exist = False)
-                if self.obj == []:
-                    pass
-            for v in self.__dict__.values():
-                if hasattr(v,'load'):
-                    v.load(version, full_object, modifier_versions, containing_str)
-
-    def modifications(self, commit=False, commit_message=''):
-        result = {}
-        if self._name is not None:
-            try:
-                obj_orig = self._repo.get(
-                    self.obj.repo_info[RepoInfoKey.NAME], version=self.obj.repo_info[RepoInfoKey.VERSION])
-                diff = DeepDiff(obj_orig, self.obj,
-                                ignore_order=True)
-            except AttributeError:
-                return None
-            if len(diff) == 0:
-                return None
-            else:
-                if commit:
-                    version = self._repo.add(
-                        self.obj, message=commit_message)
-                    self.obj = self._repo.get(self._name, version=version)
-                result = {self._name: diff}
-        for v in self.__dict__.values():
-            if hasattr(v, 'modifications'):
-                tmp = v.modifications(commit, commit_message)
-                if tmp is not None:
-                    result.update(tmp)
-        return result
-
-    def history(self, version = (repo_store.FIRST_VERSION,repo_store.LAST_VERSION), repo_info = [RepoInfoKey.AUTHOR, RepoInfoKey.COMMIT_DATE, RepoInfoKey.COMMIT_MESSAGE], obj_data = []):
-        history = self._repo.get(self._name, version = version)
-        if not isinstance(history, list):
-            history = [history]
-        result = {}
-        for h in history:
-            r = {}
-            for r_info in repo_info:
-                r[str(r_info)] = h.repo_info[r_info]
-            for o_info in obj_data:
-                r[o_info] = obj_data.__dict__[o_info]
-            result[h.repo_info[RepoInfoKey.VERSION]] = r
-        return result
-
-    def __call__(self, containing_str=None):
-        # if len(self.__dict__) == 1:
-        if containing_str is not None:
-            result = []
-            if containing_str in self._name:
-                result.append(self._name)
-            for v in self.__dict__.values():
-                if isinstance(v, RepoObjectItem):
-                    d = v(containing_str)
-                    if isinstance(d, str):
-                        result.append(d)
-                    else:
-                        result.extend(d)
-            return [x for x in result if containing_str in x]
-        else:
-            return self._name
-        return result
-
-class RawDataItem(RepoObjectItem):
-    def __init__(self, name, ml_repo, repo_obj = None):
-        super(RawDataItem,self).__init__(name, ml_repo, repo_obj)
-
-    def append(self, x_data, y_data = None):
-        """Append data to a RawData object
-
-        It appends data to the given RawData object and updates all training and test DataSets which implicitely changed by this update.
-
-        Args:
-            name (string): name of RawData object
-            x_data (numpy matrix): the x_data to append
-            y_data (numpy matrix, optional): Defaults to None. The y_data to append
-        
-        Raises:
-            Exception: If the data is not consistent to the RawData (e.g. different number of x-coordinates) it throws an exception.
-        """
-        logger.info('Start appending ' + str(x_data.shape[0]) + ' datapoints to RawData' + self._name)
-        raw_data = self._repo.get(self._name)
-        if len(raw_data.x_coord_names) != x_data.shape[1]:
-            raise Exception('Number of columns of x_data of RawData object is not equal to number of columns of additional x_data.')
-        if raw_data.y_coord_names is None and y_data is not None:
-            raise Exception('RawData object does not contain y_data but y_data is given')
-        if raw_data.y_coord_names is not None:
-            if y_data is None:
-                raise Exception('RawData object has y_data but no y_data is given')
-            if y_data.shape[1] != len(raw_data.y_coord_names ):
-                raise Exception('Number of columns of y_data of RawData object is not equal to number of columns of additional y_data.')
-        numpy_dict = {'x_data' : x_data}
-        if raw_data.y_coord_names is not None:
-            numpy_dict['y_data'] =  y_data
-        raw_data.n_data += x_data.shape[0]
-        old_version = raw_data.repo_info[RepoInfoKey.VERSION]
-        new_version = self._repo.add(raw_data)
-        self._repo._numpy_repo.append(self._name, old_version, new_version, numpy_dict)
-        # now find all datasets which are affected by the updated data
-        changed_data_sets = []
-        training_data = self._repo.get_training_data(full_object = False)
-        if isinstance(training_data, DataSet):
-            if training_data.raw_data == self._name and training_data.raw_data_version == repo_store.RepoStore.LAST_VERSION:
-                if training_data.end_index is None or training_data.end_index < 0:
-                    training_data.raw_data_version = new_version
-                    changed_data_sets.append(training_data)
-        test_data = self._repo.get_names(MLObjectType.TEST_DATA)
-        for d in test_data:
-            data = self._repo.get(d)
-            if isinstance(data, DataSet):
-                if data.raw_data == self._name and data.raw_data_version == repo_store.RepoStore.LAST_VERSION:
-                    if data.end_index is None or data.end_index < 0:
-                        data.raw_data_version = new_version
-                        changed_data_sets.append(data)
-        self._repo.add(changed_data_sets, 'RawData ' + self._name + ' updated, add DataSets depending om the updated RawData.')
-        if hasattr(self, 'obj'):#update current object
-            self.obj = self._repo.get(self._name, version=new_version)
-        logger.info('Finished appending data to RawData' + self._name)
-
-class RawDataCollection(RepoObjectItem):
-    @staticmethod
-    def __get_name_from_path(path):
-        return path.split('/')[-1]
-
-    def __init__(self, repo):
-        super(RawDataCollection, self).__init__('raw_data', repo)
-        names = repo.get_names(MLObjectType.RAW_DATA)
-        for n in names:
-            setattr(self, RawDataCollection.__get_name_from_path(n), RawDataItem(n, repo))
-        self._repo = repo
-
-    def add(self, name, data, input_variables = None, target_variables = None):
-        """Add raw data to the repository
-
-        Args:
-            data_name (name of data): the name of the data added
-            data (pandas datatable): the data as pandas datatable
-            input_variables (list of strings): list of column names defining the input variables for the machine learning. If None, all variables are used as input. Defaults to None.
-            target_variables (list of strings): list of column names defining the target variables for the machine learning. If None, no target data is added from the table.. Defaults to None.
-        """
-        path = 'raw_data/' + name
-
-        if input_variables is None:
-            input_variables = list(data)
-            if not target_variables is None:
-                [input_variables.remove(x) for x in target_variables]
-        else:
-            # check whether the input_variables are included in the data
-            if not [item for item in input_variables if item in list(data)] == input_variables:
-                raise Exception('RawData does not include at least one column included in input_variables')
-      
-        if target_variables is not None:
-            # check if target variables are in list
-            if not [item for item in target_variables if item in list(data)] == target_variables:
-                raise Exception('RawData does not include at least one column included in target_variables')
-            raw_data = repo_objects.RawData(data.loc[:, input_variables].values, input_variables, data.loc[:, target_variables].values, 
-                target_variables, repo_info = {RepoInfoKey.NAME: path})
-        else:
-            raw_data = repo_objects.RawData(data.loc[:, input_variables].values, input_variables, repo_info = {RepoInfoKey.NAME: path})
-        v = self._repo.add(raw_data, 'data ' + path + ' added to repository' , category = MLObjectType.RAW_DATA)
-        obj = self._repo.get(path, version=v, full_object = False)
-        setattr(self, name, RawDataItem(path, self._repo, obj))
-
-    def add_from_numpy_file(self, name, filename_X, x_names, filename_Y=None, y_names = None):
-        path = name
-        X = load(filename_X)
-        Y = None
-        if filename_Y is not None:
-            Y = load(filename_Y)
-        raw_data =  repo_objects.RawData(X, x_names, Y, y_names, repo_info = {RepoInfoKey.NAME: path})
-        v = self._repo.add(raw_data, 'data ' + path + ' added to repository' , category = MLObjectType.RAW_DATA)
-        obj = self._repo.get(path, version=v, full_object = False)
-        setattr(self, name, RawDataItem(path, self._repo, obj))
-
-class TrainingDataCollection(RepoObjectItem):
-
-    @staticmethod
-    def __get_name_from_path(path):
-        return path.split('/')[-1]
-    
-    def __init__(self, repo):
-        super(TrainingDataCollection, self).__init__('training_data', repo)
-        
-        names = repo.get_names(MLObjectType.TRAINING_DATA)
-        for n in names:
-            setattr(self, TrainingDataCollection.__get_name_from_path(n), RepoObjectItem(n, repo))
-        self._repo = repo
-
-    def add(self, name, raw_data, start_index=0, 
-        end_index=None, raw_data_version='last'):
-        #path = 'training_data/' + name
-        data_set = repo_objects.DataSet(raw_data, start_index, end_index, 
-                raw_data_version, repo_info = {RepoInfoKey.NAME: name, RepoInfoKey.CATEGORY: MLObjectType.TRAINING_DATA})
-        v = self._repo.add(data_set)
-        tmp = self._repo.get(name, version=v)
-        item = RepoObjectItem(name, self._repo, tmp)
-        setattr(self, name, item)
-
-class TestDataCollection(RepoObjectItem):
-    @staticmethod
-    def __get_name_from_path(path):
-        return path.split('/')[-1]
-    
-    def __init__(self, repo):
-        super(TestDataCollection, self).__init__('test_data', repo)
-        names = repo.get_names(MLObjectType.TEST_DATA)
-        for n in names:
-            setattr(self, TestDataCollection.__get_name_from_path(n), RepoObjectItem(n,repo))
-        self._repo = repo
-
-    def add(self, name, raw_data, start_index=0, 
-        end_index=None, raw_data_version='last'):
-        data_set = repo_objects.DataSet(raw_data, start_index, end_index, 
-                raw_data_version, repo_info = {RepoInfoKey.NAME: name, RepoInfoKey.CATEGORY: MLObjectType.TEST_DATA})
-        v = self._repo.add(data_set)
-        tmp = self._repo.get(name, version=v)
-        item = RepoObjectItem(name, self._repo, tmp)
-        setattr(self, name, item)
-
-class MeasureItem(RepoObjectItem):
-    def __init__(self, name, ml_repo, repo_obj = None):
-        super(MeasureItem, self).__init__(name, ml_repo, repo_obj) 
-
-class JobItem(RepoObjectItem):
-    def __init__(self, name, ml_repo, repo_obj = None):
-        super(JobItem, self).__init__(name, ml_repo, repo_obj) 
-
-class MeasureCollection(RepoObjectItem):
-    def __init__(self, name, ml_repo, model_name):
-        super(MeasureCollection, self).__init__('measures', ml_repo)
-        names = ml_repo.get_names(MLObjectType.MEASURE)
-        for n in names:
-            path = n.split('/')[2:]
-            items = [None] * len(path)
-            for i in range(len(items)-1):
-                items[i] = RepoObjectItem(path[i], None)
-            items[-1] = MeasureItem(n, ml_repo)
-            self._set(path, items)
-            #items[-2] = MeasuresOnDataItem
-
-class TestCollection(RepoObjectItem):
-    def __init__(self, name, ml_repo, model_name):
-        super(TestCollection, self).__init__('tests', ml_repo)
-        names = ml_repo.get_names(MLObjectType.TEST)
-        for n in names:
-            path = n.split('/')[2:]
-            items = [None] * len(path)
-            for i in range(len(items)-1):
-                items[i] = RepoObjectItem(path[i], ml_repo)
-            items[-1] = RepoObjectItem(n, ml_repo)
-            self._set(path, items)
-
-class JobCollection(RepoObjectItem):
-    def __init__(self, name, ml_repo, model_name):
-        super(JobCollection, self).__init__('jobs', ml_repo)
-        names = ml_repo.get_names(MLObjectType.JOB)
-        for n in names:
-            if model_name in n:
-                path = n.split('/')
-                path = path[path.index('jobs')+1:]
-                items = [None] * len(path)
-                for i in range(len(items)-1):
-                    items[i] = RepoObjectItem(path[i], None)
-                items[-1] = JobItem(n, ml_repo)
-                self._set(path, items)
-
-class ModelItem(RepoObjectItem):
-    def __init__(self, name, ml_repo, repo_obj = None):
-        super(ModelItem,self).__init__(name, ml_repo, repo_obj)
-        self.model = RepoObjectItem(name + '/model', ml_repo)
-        self.eval = RepoObjectItem(name + '/eval', ml_repo)
-        self.model_param = RepoObjectItem(name + '/model_param', ml_repo)
-        self.tests = TestCollection(name + '/tests', ml_repo, name)
-        self.measures = MeasureCollection(name+ '/measure', ml_repo, name)
-        self.jobs = JobCollection(name+'/jobs', ml_repo, name)
-        if ml_repo._object_exists(name+'/training_stat'):
-            self.training_statistic = RepoObjectItem(name+'/training_stat', ml_repo)
-        if ml_repo._object_exists(name+'/training_param'):
-            self.training_param = RepoObjectItem(name + '/training_param', ml_repo)
-
-        
-        #self.param = RepoObjectItem(name)
-
-    def set_label(self, label_name, version = repo_store.RepoStore.LAST_VERSION, message=''):
-        self._repo.set_label(label_name, self._name+ '/model', version, message)
-
-
-class LabelCollection(RepoObjectItem):
-    def __init__(self, repo):
-        super(LabelCollection,self).__init__(None, repo)
-        names = repo.get_names(MLObjectType.LABEL)
-        for n in names:
-            #label = ml_repo.get()
-            setattr(self, n, RepoObjectItem(n, repo))
-        
-class ModelCollection(RepoObjectItem):
-    @staticmethod
-    def __get_name_from_path(name):
-        return name
-
-    def __init__(self, repo):
-        super(ModelCollection,self).__init__('models', repo)
-        names = repo.get_names(MLObjectType.MODEL)
-        for n in names:
-            setattr(self, ModelCollection.__get_name_from_path(n), ModelItem(n,repo))
-        self.labels = LabelCollection(repo)
-        self._repo = repo
-
-    def add(self, name):
-        setattr(self, name, ModelItem(name,self._repo))
-#endregion
-
->>>>>>> 07803628
 
 
 # the followng imports are needed to hash parameters
@@ -485,12 +147,17 @@
     
 def ml_cache(f):
     @functools.wraps(f)
-    def wrapper( ml_repo, *argv, **kwargs):
-        return cache_f(f, ml_repo, *argv, **kwargs)
+    def wrapper(*argv, **kwargs):
+        if 'cache' in kwargs.keys():
+            ml_repo = kwargs['cache']
+            del kwargs['cache']
+            return cache_f(f, ml_repo, *argv, **kwargs)
+        else:
+            return f(*argv, **kwargs)
     return wrapper
+
 #endregion
         
-import numpy as np
 from sklearn.linear_model import LinearRegression
 from sklearn.tree import DecisionTreeRegressor
 from sklearn.metrics import mean_squared_error
@@ -607,113 +274,5 @@
         self._ml_repo.add(result)
         return result
 
-    @staticmethod
-    def _compute_ice(x_data, model_eval_function, model, 
-                        y_coordinate, x_coordinate,
-                        x_values, scale = True):
-        """Independent conditional expectation plot
-        
-        Args:
-            x_data ([type]): [description]
-            model_eval_function ([type]): [description]
-            model ([type]): [description]
-            direction ([type]): [description]
-            y_coordinate ([type]): [description]
-            x_coordinate ([type]): [description]
-            x_values ([type]): [description]
-            scale (bool, optional): Defaults to True. [description]
-        
-        Returns:
-            [type]: [description]
-        """
-
-        # compute input for evaluation
-        shape = (x_data.shape[0], len(x_values),) #x_data.shape[1:]
-        _x_data = np.empty(shape= (len(x_values), ) +  x_data.shape[1:]) 
-        result = np.empty(shape)
-        eval_f = model_eval_function.create()
-        for i in range(x_data.shape[0]):
-            for j in range(len(x_values)):
-                _x_data[j] = x_data[i]
-                _x_data[j,x_coordinate] = x_values[j]
-            y = eval_f(model, _x_data)[:,y_coordinate]
-            if scale:
-                denom = max(np.linalg.norm(y),1e-10)
-                result[i] = y / denom
-            else:
-                result[i] = y
-        return result
-    
-    def analyze_ice(self, model,  data, x_values, x_coordinate, version = RepoStore.LAST_VERSION, data_version = RepoStore.LAST_VERSION, 
-                    y_coordinate=None, start_index = 0, end_index= 100, full_object = True, n_steps = 20, 
-                    n_clusters=20, scale=True, random_state=42, percentile = 90):
-        if y_coordinate is None:
-            y_coordinate = 0
-        if isinstance(y_coordinate, str):
-            raise NotImplementedError()
-        if isinstance(x_coordinate, str):
-            raise NotImplementedError()
-        
-        param = {
-            'y_coordinate': y_coordinate, 'start_index': start_index, 'end_index': end_index, 
-            'n_steps': n_steps,
-            'x_values': x_values,
-            'x_coodrinate': x_coordinate,
-            'n_clusters': n_clusters, 
-            'scale' : scale, 'random_state': random_state,
-            'percentile': percentile}
-        param_hash = hashlib.md5(json.dumps(param, sort_keys=True).encode('utf-8')).hexdigest()
-        
-        # check if results of analysis are already stored in the repo
-        model_ = self._ml_repo.get(model, version, full_object = False)
-        data_ = self._ml_repo.get(data, data_version, full_object=False)
-        result_name = 'analyzer_ice_' + model_.repo_info.name + '_' + data_.repo_info.name
-        result = self._ml_repo.get(result_name, None, 
-                modifier_versions={model_.repo_info.name: model_.repo_info.version, 
-                                data_.repo_info.name: data_.repo_info.version, 
-                                'param_hash': param_hash},
-                throw_error_not_exist=False, full_object= full_object)
-        if result != []:
-            if isinstance(result,list):
-                return result[0]
-            else:
-                return result
-
-        model_definition_name = model.split('/')[0]
-        model = self._ml_repo.get(model, version, full_object = True)
-        model_def_version = model.repo_info[RepoInfoKey.MODIFICATION_INFO][model_definition_name]
-        model_definition = self._ml_repo.get(model_definition_name, model_def_version)
-        data = self._ml_repo.get(data, data_version, full_object=True)
-        
-        eval_func = self._ml_repo.get(model_definition.eval_function, RepoStore.LAST_VERSION)
-                    
-        data_ = data.x_data[start_index:end_index, :]
-        
-        x =  ModelAnalyzer._compute_ice(data_, eval_func, model,  y_coordinate, 
-                                                x_coordinate=x_coordinate, x_values = x_values, scale = scale)
-        big_obj = {}
-        big_obj['ice'] = x
-        big_obj['x_values'] = np.array(x_values)
-        # now apply a clustering algorithm to search for good representations of all ice results
-        k_means = KMeans(init='k-means++', n_clusters=n_clusters, n_init=10, random_state=42)
-        labels =  k_means.fit_predict(x)
-        big_obj['labels'] = labels
-        big_obj['cluster_centers'] = k_means.cluster_centers_
-        # now store for each data point the distance to the respectiv cluster center
-        tmp = k_means.transform(x)
-        distance_to_center = np.empty((x.shape[0],))
-
-        for i in range(x.shape[0]):
-            distance_to_center[i] = tmp[i,labels[i]]
-        big_obj['distance_to_center'] = distance_to_center
-        #perc = np.percentile(distance_to_center, percentile)
-        #percentile_ice = np.extract(distance_to_center > perc, )
-        #for i in range(distance_to_center.shape[0]):
-        #    if distance_to_center[i] > perc:
-        #        percentile_ice.append(distance_to_center[i])
-        #big_obj['percentiles'] = percentile_ice
-        result = ModelAnalyzer._create_result(result_name, model, data, param, {'param': param, 'data': data.repo_info.name, 'model': model.repo_info.name}, big_obj)
-        self._ml_repo.add(result)
-        return result
-
-    
+   
+    
