--- conflicted
+++ resolved
@@ -510,12 +510,9 @@
                             RepoInfoKey.CATEGORY: MLObjectType.EVAL_DATA.value
                             }
                             )
-<<<<<<< HEAD
-        # create modification info
-=======
+
         result.repo_info.category =  MLObjectType.EVAL_DATA.value
          # create modification info
->>>>>>> c6c47ff7
         _add_modification_info(result, model, model_definition, data, eval_func)
         model_param_name = str(NamingConventions.ModelParam(model = model_definition_name))
         if model_param_name in model.repo_info.modification_info.keys():
