import logging
import pandas as pd
import pailab.plot_helper as plot_helper  # pylint: disable=E0611
from pailab.repo_store import RepoStore
from pailab.repo import NamingConventions, MLObjectType  # pylint: disable=E0611,E0401
from plotly.offline import download_plotlyjs, init_notebook_mode, plot, iplot
import plotly.graph_objs as go
logger = logging.getLogger(__name__)

init_notebook_mode(connected=True)


def measure_by_model_parameter(ml_repo, measure_name, param_name, data_versions=None):
    x = plot_helper.get_measure_by_model_parameter(
        ml_repo, measure_name, param_name, data_versions)
<<<<<<< HEAD
    for k, measures in x.items():
        data_name = str(NamingConventions.Data(
            NamingConventions.EvalData(NamingConventions.Measure(measure_name))))
        data_versions = set()
        for measure in measures:
            data_versions.add(measure['data_version'])
        measures = pd.DataFrame(measures)
        data = []
=======
    data_name = str(NamingConventions.Data(
        NamingConventions.EvalData(NamingConventions.Measure(measure_name))))
    data_versions = set()
    model_label_annotations = []
    for measure in measures:
        data_versions.add(measure['data_version'])
        if 'model_label' in measure:
            model_label_annotations.append(dict(x=measure[param_name], y=measure['value'], xref='x', yref='y', text=measure['model_label'],
                                                showarrow=True,
                                                arrowhead=7,
                                                ax=0,
                                                ay=-20))
    measures = pd.DataFrame(measures)
    data = []
>>>>>>> 13282e6e

        for d_version in data_versions:
            # if True:
            df = measures.loc[measures['data_version'] == d_version]
            text = ["model version: " + str(x['model_version']) + '<br>' +
                    data_name + ': ' + str(x['data_version']) + '<br>'
                    + 'train_data: ' + str(x['train_data_version'])
                    for index, x in df.iterrows()]

            if len(x) > 1:
                plot_name = k + ': ' + str(d_version)
            else:
                plot_name = data_name + ': ' + str(d_version)
            data.append(
                go.Scatter(
                    x=df[param_name],
                    y=df['value'],
                    text=text,
                    name=plot_name,
                    mode='markers'
                )

            )

    layout = go.Layout(
        title='measure by parameter',
        annotations=model_label_annotations,
        xaxis=dict(title=param_name),
        yaxis=dict(title=NamingConventions.Measure(
            measure_name).values['measure_type'])
    )
    # IPython notebook
    # py.iplot(data, filename='pandas/basic-line-plot')
    fig = go.Figure(data=data, layout=layout)

    iplot(fig)  # , filename='pandas/basic-line-plot')


def histogram(ml_repo, data, x_coordinate=None, y_coordinate=None):
    data_names = data
    if isinstance(data, str):
        data_names = [data]
    plot_data = []
    for d in data_names:
        # if just string, get lates version, otherwise assume it is list or tuple with version info
        name = d
        version = RepoStore.LAST_VERSION
        if not isinstance(d, str):
            name = d[0]
            version = d[1]
        tmp = ml_repo.get(name, version=version, full_object=True)
        if x_coordinate is not None:
            i = tmp.x_coord_names.index(x_coordinate)
            data = tmp.x_data
            coord_name = x_coordinate
        else:
            i = tmp.y_coord_names.index(y_coordinate)
            coord_name = y_coordinate
            data = tmp.y_data

        plot_data.append(go.Histogram(x=data[:, i]))

    layout = go.Layout(
        title='histogram ' + coord_name,
        xaxis=dict(title=coord_name),
    )
    fig = go.Figure(data=plot_data, layout=layout)

    iplot(fig)  # , filename='pandas/basic-line-plot')<|MERGE_RESOLUTION|>--- conflicted
+++ resolved
@@ -13,31 +13,22 @@
 def measure_by_model_parameter(ml_repo, measure_name, param_name, data_versions=None):
     x = plot_helper.get_measure_by_model_parameter(
         ml_repo, measure_name, param_name, data_versions)
-<<<<<<< HEAD
     for k, measures in x.items():
         data_name = str(NamingConventions.Data(
             NamingConventions.EvalData(NamingConventions.Measure(measure_name))))
         data_versions = set()
+
+        model_label_annotations = []
         for measure in measures:
             data_versions.add(measure['data_version'])
+            if 'model_label' in measure:
+                model_label_annotations.append(dict(x=measure[param_name], y=measure['value'], xref='x', yref='y', text=measure['model_label'],
+                                                    showarrow=True,
+                                                    arrowhead=7,
+                                                    ax=0,
+                                                    ay=-20))
         measures = pd.DataFrame(measures)
         data = []
-=======
-    data_name = str(NamingConventions.Data(
-        NamingConventions.EvalData(NamingConventions.Measure(measure_name))))
-    data_versions = set()
-    model_label_annotations = []
-    for measure in measures:
-        data_versions.add(measure['data_version'])
-        if 'model_label' in measure:
-            model_label_annotations.append(dict(x=measure[param_name], y=measure['value'], xref='x', yref='y', text=measure['model_label'],
-                                                showarrow=True,
-                                                arrowhead=7,
-                                                ax=0,
-                                                ay=-20))
-    measures = pd.DataFrame(measures)
-    data = []
->>>>>>> 13282e6e
 
         for d_version in data_versions:
             # if True:
