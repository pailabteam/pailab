--- conflicted
+++ resolved
@@ -48,12 +48,9 @@
                                                                                               'modifier_2': self._modifier2_versions[-1]}})
                 self._object_versions.append(self._storage.add(
                     repo_objects.create_repo_obj_dict(obj)))
-<<<<<<< HEAD
                 logger.info('Added obj with version ' +
                             str(self._object_versions[-1]) + ', time from version: ' + str(
                                 _time_from_version(self._object_versions[-1])) + ', time: ' +str(datetime.now()))
-=======
->>>>>>> 7c62b80f
                 time.sleep(2)
 
     def tearDown(self):
